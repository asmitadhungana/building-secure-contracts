--- conflicted
+++ resolved
@@ -2,28 +2,16 @@
 
 ![](https://github.com/crytic/building-secure-contracts/workflows/CI/badge.svg) ![](https://github.com/crytic/building-secure-contracts/workflows/Echidna/badge.svg)
 
-<<<<<<< HEAD
-Brought to you by [Trail of Bits](https://www.trailofbits.com/), this repository offers guidelines and best practices for developing secure smart contracts. Contributions are welcome, so please participate by adhering to our [contributing guidelines](https://github.com/crytic/building-secure-contracts/blob/master/CONTRIBUTING.md).
-=======
 Brought to you by [Trail of Bits](https://www.trailofbits.com/), this repository offers guidelines and best practices for developing secure smart contracts. Contributions are welcome, you can contribute by following our [contributing guidelines](https://github.com/crytic/building-secure-contracts/blob/master/CONTRIBUTING.md).
->>>>>>> aa6302c2
 
 **Table of Contents:**
 
 - [Development Guidelines](./development-guidelines)
-<<<<<<< HEAD
-  - [High-Level Best Practices](./development-guidelines/guidelines.md): Essential practices for all smart contracts
-  - [Incident Response Recommendations](./development-guidelines/incident_response.md): Advice for creating an incident response plan
-  - [Secure Development Workflow](./development-guidelines/workflow.md): A high-level process to follow during code development
-  - [Token Integration Checklist](./development-guidelines/token_integration.md): What to check when interacting with arbitrary tokens
-- [Learn EVM](./learn_evm): Technical knowledge about EVM
-=======
   - [High-Level Best Practices](./development-guidelines/guidelines.md): Best practices for all smart contracts
   - [Incident Response Recommendations](./development-guidelines/incident_response.md): Guidelines for creating an incident response plan
   - [Secure Development Workflow](./development-guidelines/workflow.md): A high-level process to follow during code development
   - [Token Integration Checklist](./development-guidelines/token_integration.md): What to check when interacting with arbitrary tokens
 - [Learn EVM](./learn_evm): Technical knowledge about the EVM
->>>>>>> aa6302c2
   - [EVM Opcodes](./learn_evm/evm_opcodes.md): Information on all EVM opcodes
   - [Transaction Tracing](./learn_evm/tracing.md): Helper scripts and guidance for generating and navigating transaction traces
   - [Arithmetic Checks](./learn_evm/arithmetic-checks.md): A guide to performing arithmetic checks in the EVM
@@ -41,13 +29,8 @@
 - [Program Analysis](./program-analysis): Using automated tools to secure contracts
   - [Echidna](./program-analysis/echidna): A fuzzer that checks your contract's properties
   - [Slither](./program-analysis/slither): A static analyzer with both CLI and scriptable interfaces
-<<<<<<< HEAD
-  - [Manticore](./program-analysis/manticore): A symbolic execution engine that proves correctness properties
-  - Each tool comes with:
-=======
   - [Manticore](./program-analysis/manticore): A symbolic execution engine that proves the correctness of properties
   - For each tool, this training material provides:
->>>>>>> aa6302c2
     - A theoretical introduction, an API walkthrough, and a set of exercises
     - Exercises that take approximately two hours to gain practical understanding
 - [Resources](./resources): Assorted online resources
@@ -55,4 +38,4 @@
 
 # License
 
-Secure-contracts and building-secure-contracts are licensed and distributed under the [AGPLv3 license](https://github.com/crytic/building-secure-contracts/blob/master/LICENSE). Please contact us if you require an exception to the terms.+secure-contracts and building-secure-contracts are licensed and distributed under the [AGPLv3 license](https://github.com/crytic/building-secure-contracts/blob/master/LICENSE). Contact us if you're looking for an exception to the terms.