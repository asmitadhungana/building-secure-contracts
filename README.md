# Building Secure Smart Contracts

![](https://github.com/crytic/building-secure-contracts/workflows/CI/badge.svg) ![](https://github.com/crytic/building-secure-contracts/workflows/Echidna/badge.svg)

Brought to you by [Trail of Bits](https://www.trailofbits.com/), this repository offers guidelines and best practices for developing secure smart contracts. Contributions are welcome, so please participate by adhering to our [contributing guidelines](https://github.com/crytic/building-secure-contracts/blob/master/CONTRIBUTING.md).

**Table of Contents:**

- [Development Guidelines](./development-guidelines)
  - [High-Level Best Practices](./development-guidelines/guidelines.md): Essential practices for all smart contracts
  - [Incident Response Recommendations](./development-guidelines/incident_response.md): Advice for creating an incident response plan
  - [Secure Development Workflow](./development-guidelines/workflow.md): A high-level process to follow during code development
  - [Token Integration Checklist](./development-guidelines/token_integration.md): What to check when interacting with arbitrary tokens
- [Learn EVM](./learn_evm): Technical knowledge about EVM
  - [EVM Opcodes](./learn_evm/evm_opcodes.md): Information on all EVM opcodes
  - [Transaction Tracing](./learn_evm/tracing.md): Helper scripts and guidance for generating and navigating transaction traces
<<<<<<< HEAD
  - [Yellow Paper Guidance](./learn_evm/yellow-paper.md): Symbol reference for easier reading of the Ethereum yellow paper
  - [Forks <> EIPs](./learn_evm/eips_forks.md): Summaries of the EIPs included in each Ethereum fork
    - [Forks <> CIPs](./learn_evm/cips_forks.md): Summaries of the CIPs and EIPs included in each Celo fork _(EVM-compatible chain)_
    - [Upgrades <> TIPs](./learn_evm/tips_upgrades.md): Summaries of the TIPs included in each TRON upgrade _(EVM-compatible chain)_
    - [Forks <> BEPs](./learn_evm/beps_forks.md): Summaries of the BEPs included in each BSC fork _(EVM-compatible chain)_
- [Not So Smart Contracts](./not-so-smart-contracts): Examples of common smart contract issues, complete with descriptions, examples, and recommendations
=======
  - [Arithmetic Checks](./learn_evm/arithmetic-checks.md): A guide to performing arithmetic checks in the EVM
  - [Yellow Paper Guidance](./learn_evm/yellow-paper.md): Symbol reference for more easily reading the Ethereum yellow paper
  - [Forks <> EIPs](./learn_evm/eips_forks.md): Summarize the EIPs included in each Ethereum fork
    - [Forks <> CIPs](./learn_evm/cips_forks.md): Summarize the CIPs and EIPs included in each Celo fork _(EVM-compatible chain)_
    - [Upgrades <> TIPs](./learn_evm/tips_upgrades.md): Summarize the TIPs included in each TRON upgrade _(EVM-compatible chain)_
    - [Forks <> BEPs](./learn_evm/beps_forks.md): Summarize the BEPs included in each BSC fork _(EVM-compatible chain)_
- [Not so smart contracts](./not-so-smart-contracts): Examples of smart contract common issues. Each issue contains a description, an example and recommendations
>>>>>>> 1a7d9e76
  - [Algorand](./not-so-smart-contracts/algorand)
  - [Cairo](./not-so-smart-contracts/cairo)
  - [Cosmos](./not-so-smart-contracts/cosmos)
  - [Substrate](./not-so-smart-contracts/substrate)
  - [Solana](./not-so-smart-contracts/solana)
- [Program Analysis](./program-analysis): Using automated tools to secure contracts
  - [Echidna](./program-analysis/echidna): A fuzzer that checks your contract's properties
  - [Slither](./program-analysis/slither): A static analyzer with both CLI and scriptable interfaces
  - [Manticore](./program-analysis/manticore): A symbolic execution engine that proves correctness properties
  - Each tool comes with:
    - A theoretical introduction, an API walkthrough, and a set of exercises
    - Exercises that take approximately two hours to gain practical understanding
- [Resources](./resources): Assorted online resources
  - [Trail of Bits Blog Posts](./resources/tob_blogposts.md): A list of blockchain-related blog posts created by Trail of Bits

# License

Secure-contracts and building-secure-contracts are licensed and distributed under the [AGPLv3 license](https://github.com/crytic/building-secure-contracts/blob/master/LICENSE). Please contact us if you require an exception to the terms.<|MERGE_RESOLUTION|>--- conflicted
+++ resolved
@@ -14,22 +14,13 @@
 - [Learn EVM](./learn_evm): Technical knowledge about EVM
   - [EVM Opcodes](./learn_evm/evm_opcodes.md): Information on all EVM opcodes
   - [Transaction Tracing](./learn_evm/tracing.md): Helper scripts and guidance for generating and navigating transaction traces
-<<<<<<< HEAD
+  - [Arithmetic Checks](./learn_evm/arithmetic-checks.md): A guide to performing arithmetic checks in the EVM
   - [Yellow Paper Guidance](./learn_evm/yellow-paper.md): Symbol reference for easier reading of the Ethereum yellow paper
   - [Forks <> EIPs](./learn_evm/eips_forks.md): Summaries of the EIPs included in each Ethereum fork
     - [Forks <> CIPs](./learn_evm/cips_forks.md): Summaries of the CIPs and EIPs included in each Celo fork _(EVM-compatible chain)_
     - [Upgrades <> TIPs](./learn_evm/tips_upgrades.md): Summaries of the TIPs included in each TRON upgrade _(EVM-compatible chain)_
     - [Forks <> BEPs](./learn_evm/beps_forks.md): Summaries of the BEPs included in each BSC fork _(EVM-compatible chain)_
 - [Not So Smart Contracts](./not-so-smart-contracts): Examples of common smart contract issues, complete with descriptions, examples, and recommendations
-=======
-  - [Arithmetic Checks](./learn_evm/arithmetic-checks.md): A guide to performing arithmetic checks in the EVM
-  - [Yellow Paper Guidance](./learn_evm/yellow-paper.md): Symbol reference for more easily reading the Ethereum yellow paper
-  - [Forks <> EIPs](./learn_evm/eips_forks.md): Summarize the EIPs included in each Ethereum fork
-    - [Forks <> CIPs](./learn_evm/cips_forks.md): Summarize the CIPs and EIPs included in each Celo fork _(EVM-compatible chain)_
-    - [Upgrades <> TIPs](./learn_evm/tips_upgrades.md): Summarize the TIPs included in each TRON upgrade _(EVM-compatible chain)_
-    - [Forks <> BEPs](./learn_evm/beps_forks.md): Summarize the BEPs included in each BSC fork _(EVM-compatible chain)_
-- [Not so smart contracts](./not-so-smart-contracts): Examples of smart contract common issues. Each issue contains a description, an example and recommendations
->>>>>>> 1a7d9e76
   - [Algorand](./not-so-smart-contracts/algorand)
   - [Cairo](./not-so-smart-contracts/cairo)
   - [Cosmos](./not-so-smart-contracts/cosmos)
