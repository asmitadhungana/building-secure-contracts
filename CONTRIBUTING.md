--- conflicted
+++ resolved
@@ -10,11 +10,7 @@
 
 ## Questions
 
-<<<<<<< HEAD
 Questions can be submitted to the issue tracker, but you may get a faster response if you ask in our [chat room](https://slack.empirehacking.nyc/) (in the #ethereum channel).
-=======
-You can submit questions to the issue tracker, but you might receive a quicker response if you ask in our [chat room](https://empireslacking.herokuapp.com/) (in the #ethereum channel).
->>>>>>> aa6302c2
 
 ## Code Contributions
 
@@ -33,17 +29,10 @@
 
 ```text
 .
-<<<<<<< HEAD
-├── development-guidelnes # High-level best practices for all smart contracts
-├── learn_evm # EVM technical knowledge
-├── not-so-smart-contracts # Examples of common smart contract issues, including descriptions, examples, and recommendations
-├── program-analysis # How to utilize automated tools for securing contracts
-=======
 ├── development-guidelines # High-level best practices for all smart contracts
 ├── learn_evm # EVM technical knowledge
 ├── not-so-smart-contracts # Examples of common smart contract issues, including descriptions, examples, and recommendations
 ├── program-analysis # How to utilize automated tools to secure contracts
->>>>>>> aa6302c2
 ├── resources # Various online resources
 └── ...
 ```
