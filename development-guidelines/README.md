--- conflicted
+++ resolved
@@ -1,14 +1,7 @@
 List of Best Practices for Smart Contract Development
 
-<<<<<<< HEAD
 - [Code Maturity](./code_maturity.md): Criteria for developers and security engineers to use when evaluating a codebase’s maturity
-- [High-level best practices](./guidelines.md): High-level best-practices for all smart contracts
-- [Token integration checklist](./token_integration.md): What to check when interacting with arbitrary tokens
-- [Incident Response Recommendations](./incident_response.md): Guidelines on how to formulate an incident response plan
-- [Secure development workflow](./workflow.md): A rough, high-level process to follow while you write code
-=======
 - [High-Level Best Practices](./guidelines.md): Essential high-level best practices for all smart contracts
 - [Token Integration Checklist](./token_integration.md): Important aspects to consider when interacting with various tokens
 - [Incident Response Recommendations](./incident_response.md): Guidelines on establishing an effective incident response plan
-- [Secure Development Workflow](./workflow.md): A recommended high-level process to adhere to while writing code
->>>>>>> 77dc85c7
+- [Secure Development Workflow](./workflow.md): A recommended high-level process to adhere to while writing code