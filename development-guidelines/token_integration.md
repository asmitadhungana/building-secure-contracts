# Token Integration Checklist

This checklist offers recommendations for interacting with arbitrary tokens. Ensure that every unchecked item is justified and that its risks are understood.

For convenience, all Slither [utilities](https://github.com/crytic/slither#tools) can be run directly on a token address, as shown below:

```bash
slither-check-erc 0xdac17f958d2ee523a2206206994597c13d831ec7 TetherToken --erc erc20
slither-check-erc 0x06012c8cf97BEaD5deAe237070F9587f8E7A266d KittyCore --erc erc721
```

Use the following Slither output for the token to follow this checklist:

```bash
- slither-check-erc [target] [contractName] [optional: --erc ERC_NUMBER]
- slither [target] --print human-summary
- slither [target] --print contract-summary
- slither-prop . --contract ContractName # requires configuration, and use of Echidna and Manticore
```

## General Considerations

- [ ] **The contract has a security review.** Avoid interacting with contracts that lack a security review. Assess the review's duration (i.e., the level of effort), the reputation of the security firm, and the number and severity of findings.
- [ ] **You have contacted the developers.** If necessary, alert their team to incidents. Locate appropriate contacts on [blockchain-security-contacts](https://github.com/crytic/blockchain-security-contacts).
- [ ] **They have a security mailing list for critical announcements.** Their team should advise users (like you!) on critical issues or when upgrades occur.

## Contract Composition

- [ ] **The contract avoids unnecessary complexity.** The token should be a simple contract; tokens with complex code require a higher standard of review. Use Slither’s [`human-summary` printer](https://github.com/crytic/slither/wiki/Printer-documentation#human-summary) to identify complex code.
- [ ] **The contract uses `SafeMath`.** Contracts that do not use `SafeMath` require a higher standard of review. Inspect the contract manually for `SafeMath` usage.
- [ ] **The contract has only a few non-token-related functions.** Non-token-related functions increase the likelihood of issues in the contract. Use Slither’s [`contract-summary` printer](https://github.com/crytic/slither/wiki/Printer-documentation#contract-summary) to broadly review the code used in the contract.
- [ ] **The token has only one address.** Tokens with multiple entry points for balance updates can break internal bookkeeping based on the address (e.g., `balances[token_address][msg.sender]` might not reflect the actual balance).

## Owner Privileges

- [ ] **The token is not upgradeable.** Upgradeable contracts may change their rules over time. Use Slither’s [`human-summary` printer](https://github.com/crytic/slither/wiki/Printer-documentation#contract-summary) to determine if the contract is upgradeable.
- [ ] **The owner has limited minting capabilities.** Malicious or compromised owners can abuse minting capabilities. Use Slither’s [`human-summary` printer](https://github.com/crytic/slither/wiki/Printer-documentation#contract-summary) to review minting capabilities and consider manually reviewing the code.
- [ ] **The token is not pausable.** Malicious or compromised owners can trap contracts relying on pausable tokens. Identify pausable code manually.
- [ ] **The owner cannot blacklist the contract.** Malicious or compromised owners can trap contracts relying on tokens with a blacklist. Identify blacklisting features manually.
- [ ] **The team behind the token is known and can be held responsible for abuse.** Contracts with anonymous development teams or teams situated in legal shelters require a higher standard of review.

## ERC20 Tokens

### ERC20 Conformity Checks

Slither includes the [`slither-check-erc`](https://github.com/crytic/slither/wiki/ERC-Conformance) utility that checks a token's conformance to various ERC standards. Use `slither-check-erc` to review the following:

- [ ] **`Transfer` and `transferFrom` return a boolean.** Some tokens do not return a boolean for these functions, which may cause their calls in the contract to fail.
- [ ] **The `name`, `decimals`, and `symbol` functions are present if used.** These functions are optional in the ERC20 standard and may not be present.
- [ ] **`Decimals` returns a `uint8`.** Some tokens incorrectly return a `uint256`. In these cases, ensure the returned value is below 255.
- [ ] **The token mitigates the known [ERC20 race condition](https://github.com/ethereum/EIPs/issues/20#issuecomment-263524729).** The ERC20 standard has a known race condition that must be mitigated to prevent attackers from stealing tokens.

Slither includes the [`slither-prop`](https://github.com/crytic/slither/wiki/Property-generation) utility, which generates unit tests and security properties to find many common ERC flaws. Use slither-prop to review the following:

- [ ] **The contract passes all unit tests and security properties from `slither-prop`.** Run the generated unit tests, then check the properties with [Echidna](https://github.com/crytic/echidna) and [Manticore](https://manticore.readthedocs.io/en/latest/verifier.html).

### Risks of ERC20 Extensions

The behavior of certain contracts may differ from the original ERC specification. Review the following conditions manually:

- [ ] **The token is not an ERC777 token and has no external function call in `transfer` or `transferFrom`.** External calls in the transfer functions can lead to reentrancies.
- [ ] **`Transfer` and `transferFrom` should not take a fee.** Deflationary tokens can lead to unexpected behavior.
- [ ] **Consider any interest earned from the token.** Some tokens distribute interest to token holders. If not taken into account, this interest may become trapped in the contract.

### Token Scarcity

Token scarcity issues must be reviewed manually. Check for the following conditions:

- [ ] **The supply is owned by more than a few users.** If a few users own most of the tokens, they can influence operations based on the tokens' distribution.
- [ ] **The total supply is sufficient.** Tokens with a low total supply can be easily manipulated.
- [ ] **The tokens are located in more than a few exchanges.** If all tokens are in one exchange, compromising the exchange could compromise the contract relying on the token.
- [ ] **Users understand the risks associated with large funds or flash loans.** Contracts relying on the token balance must account for attackers with large funds or attacks executed through flash loans.
- [ ] **The token does not allow flash minting.** Flash minting can lead to drastic changes in balance and total supply, requiring strict and comprehensive overflow checks in the token operation.

<<<<<<< HEAD
### Known non-standard ERC20 tokens

Protocols that allow integration with arbitrary tokens must take care to properly handle certain well-known non-standard ERC20 tokens. Refer to the [non-standard-tokens list](./non-standard-tokens.md) for a list of well-known tokens that contain additional risks.

## ERC721 tokens
=======
## ERC721 Tokens
>>>>>>> 5a8ddd66

### ERC721 Conformity Checks

The behavior of certain contracts may differ from the original ERC specification. Review the following conditions manually:

- [ ] **Transfers of tokens to the 0x0 address revert.** Some tokens allow transfers to 0x0 and consider tokens sent to that address to have been burned; however, the ERC721 standard requires that such transfers revert.
- [ ] **`safeTransferFrom` functions are implemented with the correct signature.** Some token contracts do not implement these functions. Transferring NFTs to one of those contracts can result in a loss of assets.
- [ ] **The `name`, `decimals`, and `symbol` functions are present if used.** These functions are optional in the ERC721 standard and may not be present.
- [ ] **If used, `decimals` returns a `uint8(0)`.** Other values are invalid.
- [ ] **The `name` and `symbol` functions can return an empty string.** This behavior is allowed by the standard.
- [ ] **The `ownerOf` function reverts if the `tokenId` is invalid or refers to a token that has already been burned.** The function cannot return 0x0. This behavior is required by the standard but may not always be implemented correctly.
- [ ] **A transfer of an NFT clears its approvals.** This is required by the standard.
- [ ] **The token ID of an NFT cannot be changed during its lifetime.** This is required by the standard.

### Common Risks of the ERC721 Standard

Mitigate the risks associated with ERC721 contracts by conducting a manual review of the following conditions:

- [ ] **The `onERC721Received` callback is taken into account.** External calls in the transfer functions can lead to reentrancies, especially when the callback is not explicit (e.g., in [`safeMint`](https://www.paradigm.xyz/2021/08/the-dangers-of-surprising-code/) calls).
- [ ] **When an NFT is minted, it is safely transferred to a smart contract.** If a minting function exists, it should behave similarly to `safeTransferFrom` and handle the minting of new tokens to a smart contract properly, preventing asset loss.
- [ ] **Burning a token clears its approvals.** If a burning function exists, it should clear the token’s previous approvals.<|MERGE_RESOLUTION|>--- conflicted
+++ resolved
@@ -72,15 +72,11 @@
 - [ ] **Users understand the risks associated with large funds or flash loans.** Contracts relying on the token balance must account for attackers with large funds or attacks executed through flash loans.
 - [ ] **The token does not allow flash minting.** Flash minting can lead to drastic changes in balance and total supply, requiring strict and comprehensive overflow checks in the token operation.
 
-<<<<<<< HEAD
 ### Known non-standard ERC20 tokens
 
 Protocols that allow integration with arbitrary tokens must take care to properly handle certain well-known non-standard ERC20 tokens. Refer to the [non-standard-tokens list](./non-standard-tokens.md) for a list of well-known tokens that contain additional risks.
 
-## ERC721 tokens
-=======
 ## ERC721 Tokens
->>>>>>> 5a8ddd66
 
 ### ERC721 Conformity Checks
 
