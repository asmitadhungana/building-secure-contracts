# Advanced

<<<<<<< HEAD
- [How to collect a corpus](./collecting-a-corpus.md): How to use Echidna to collect a corpus of transactions
- [How to use optimization mode](./optimization_mode.md): How to use Echidna to optimize a function
- [How to detect high gas consumption](./finding-transactions-with-high-gas-consumption.md): How to find functions with high gas consumption.
- [How to perform smart contract fuzzing at a large scale](./smart-contract-fuzzing-at-scale.md): How to use Echidna to run a long fuzzing campaign for complex smart contracts.
- [How to test a library](https://blog.trailofbits.com/2020/08/17/using-echidna-to-test-a-smart-contract-library/): How Echidna was used to test the library in Set Protocol (blogpost)
- [How to test bytecode-only contracts](./testing-bytecode.md): How to fuzz a contract without bytecode or to perform differential fuzzing between Solidity and Vyper
- [How to use hevm cheats to test permit](./hevm-cheats-to-test-permit.md): How to test code that depends on ecrecover signatures using hevm cheat codes
- [How to seed Echidna with unit tests](./end-to-end-testing.md): How to use existing unit tests to seed Echidna
- [Understanding and using `allContracts`](./using-all-contracts.md): What is `allContracts` testing, and how can it be used
- [How to fuzz contracts with external libraries](./working-with-libraries.md): How to fuzz a contract that has external libraries
=======
- [How to Collect a Corpus](./collecting-a-corpus.md): Learn how to use Echidna to gather a corpus of transactions.
- [How to Use Optimization Mode](./optimization_mode.md): Discover how to optimize a function using Echidna.
- [How to Detect High Gas Consumption](./finding-transactions-with-high-gas-consumption.md): Find out how to identify functions with high gas consumption.
- [How to Perform Large-scale Smart Contract Fuzzing](./smart-contract-fuzzing-at-scale.md): Explore how to use Echidna for long fuzzing campaigns on complex smart contracts.
- [How to Test a Library](https://blog.trailofbits.com/2020/08/17/using-echidna-to-test-a-smart-contract-library/): Learn about using Echidna to test the Set Protocol library (blog post).
- [How to Test Bytecode-only Contracts](./testing-bytecode.md): Learn how to fuzz contracts without source code or perform differential fuzzing between Solidity and Vyper.
- [How to Use Hevm Cheats to Test Permit](./hevm-cheats-to-test-permit.md): Find out how to test code that relies on ecrecover signatures by using hevm cheat codes.
- [How to Seed Echidna with Unit Tests](./end-to-end-testing.md): Discover how to use existing unit tests to seed Echidna.
- [Understanding and Using `multi-abi`](./using-multi-abi.md): Learn what `multi-abi` testing is and how to utilize it effectively.
- [Interacting with off-chain data via FFI cheatcode](./interacting-with-offchain-data-via-ffi.md): Using the `ffi` cheatcode as a way of communicating with the operating system.
>>>>>>> 52a49d77
<|MERGE_RESOLUTION|>--- conflicted
+++ resolved
@@ -1,17 +1,5 @@
 # Advanced
 
-<<<<<<< HEAD
-- [How to collect a corpus](./collecting-a-corpus.md): How to use Echidna to collect a corpus of transactions
-- [How to use optimization mode](./optimization_mode.md): How to use Echidna to optimize a function
-- [How to detect high gas consumption](./finding-transactions-with-high-gas-consumption.md): How to find functions with high gas consumption.
-- [How to perform smart contract fuzzing at a large scale](./smart-contract-fuzzing-at-scale.md): How to use Echidna to run a long fuzzing campaign for complex smart contracts.
-- [How to test a library](https://blog.trailofbits.com/2020/08/17/using-echidna-to-test-a-smart-contract-library/): How Echidna was used to test the library in Set Protocol (blogpost)
-- [How to test bytecode-only contracts](./testing-bytecode.md): How to fuzz a contract without bytecode or to perform differential fuzzing between Solidity and Vyper
-- [How to use hevm cheats to test permit](./hevm-cheats-to-test-permit.md): How to test code that depends on ecrecover signatures using hevm cheat codes
-- [How to seed Echidna with unit tests](./end-to-end-testing.md): How to use existing unit tests to seed Echidna
-- [Understanding and using `allContracts`](./using-all-contracts.md): What is `allContracts` testing, and how can it be used
-- [How to fuzz contracts with external libraries](./working-with-libraries.md): How to fuzz a contract that has external libraries
-=======
 - [How to Collect a Corpus](./collecting-a-corpus.md): Learn how to use Echidna to gather a corpus of transactions.
 - [How to Use Optimization Mode](./optimization_mode.md): Discover how to optimize a function using Echidna.
 - [How to Detect High Gas Consumption](./finding-transactions-with-high-gas-consumption.md): Find out how to identify functions with high gas consumption.
@@ -20,6 +8,5 @@
 - [How to Test Bytecode-only Contracts](./testing-bytecode.md): Learn how to fuzz contracts without source code or perform differential fuzzing between Solidity and Vyper.
 - [How to Use Hevm Cheats to Test Permit](./hevm-cheats-to-test-permit.md): Find out how to test code that relies on ecrecover signatures by using hevm cheat codes.
 - [How to Seed Echidna with Unit Tests](./end-to-end-testing.md): Discover how to use existing unit tests to seed Echidna.
-- [Understanding and Using `multi-abi`](./using-multi-abi.md): Learn what `multi-abi` testing is and how to utilize it effectively.
-- [Interacting with off-chain data via FFI cheatcode](./interacting-with-offchain-data-via-ffi.md): Using the `ffi` cheatcode as a way of communicating with the operating system.
->>>>>>> 52a49d77
+- [Understanding and Using `allContracts`](./using-all-contracts.md): Learn what `allContracts` testing is and how to utilize it effectively.
+- [Interacting with off-chain data via FFI cheatcode](./interacting-with-offchain-data-via-ffi.md): Using the `ffi` cheatcode as a way of communicating with the operating system.