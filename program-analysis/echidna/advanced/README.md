--- conflicted
+++ resolved
@@ -8,9 +8,5 @@
 - [How to test bytecode-only contracts](./testing-bytecode.md): How to fuzz a contract without bytecode or to perform differential fuzzing between Solidity and Vyper
 - [How to use hevm cheats to test permit](./hevm-cheats-to-test-permit.md): How to test code that depends on ecrecover signatures using hevm cheat codes
 - [How to seed Echidna with unit tests](./end-to-end-testing.md): How to use existing unit tests to seed Echidna
-<<<<<<< HEAD
 - [Understanding and using `allContracts`](./using-all-contracts.md): What is `allContracts` testing, and how can it be used
-=======
-- [How to fuzz contracts with external libraries](./working-with-libraries.md): How to fuzz a contract that has external libraries
-- [Understanding and using `multi-abi`](./using-multi-abi.md): What is `multi-abi` testing, and how can it be used
->>>>>>> ee04b273
+- [How to fuzz contracts with external libraries](./working-with-libraries.md): How to fuzz a contract that has external libraries