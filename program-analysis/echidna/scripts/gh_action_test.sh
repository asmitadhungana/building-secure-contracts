--- conflicted
+++ resolved
@@ -28,7 +28,7 @@
 
     echo "testtoken.sol passed"
     
-<<<<<<< HEAD
+
     echidna-test multi.sol --config filter.yaml > results.txt
     if [ $? -ne 1 ]
     then
@@ -46,7 +46,7 @@
 
     echo "multi.sol passed"
     
-=======
+
     echidna-test assert.sol --config assert.yaml > results.txt
     
     if [ $? -ne 1 ]
@@ -65,7 +65,7 @@
 
     echo "assert.sol passed"
 
->>>>>>> 7047517b
+
     cd ..
 }
 
