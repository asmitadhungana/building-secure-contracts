<<<<<<< HEAD
// SPDX-License-Identifier: GPL-3.0
pragma solidity ^0.5.0;
=======
//SPDX-License-Identifier: AGPL-3.0-or-later
pragma solidity <0.8.0;

import "token.sol";
>>>>>>> 95964e6f

import "./token.sol";

/// @dev Run the template with
///      ```
///      solc-select use 0.5.0
///      echidna program-analysis/echidna/exercises/exercise1/template.sol
///      ```
contract TestToken is Token {
    address echidna = tx.origin;

    constructor() public {
        balances[echidna] = 10000;
    }

    function echidna_test_balance() public view returns (bool) {
        // TODO: add the property
    }
}<|MERGE_RESOLUTION|>--- conflicted
+++ resolved
@@ -1,12 +1,7 @@
-<<<<<<< HEAD
-// SPDX-License-Identifier: GPL-3.0
-pragma solidity ^0.5.0;
-=======
 //SPDX-License-Identifier: AGPL-3.0-or-later
 pragma solidity <0.8.0;
 
 import "token.sol";
->>>>>>> 95964e6f
 
 import "./token.sol";
 
