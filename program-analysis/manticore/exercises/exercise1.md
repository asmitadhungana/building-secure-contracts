--- conflicted
+++ resolved
@@ -1,9 +1,4 @@
-<<<<<<< HEAD
-# Exercice 1 : Arithmetic
-=======
-
 # Exercise 1 : Arithmetic rounding
->>>>>>> b3263aa8
 
 Use Manticore to find an input allowing an attacker to generate free tokens in [exercise1/token.sol](./exercise1/token.sol).
 Propose a fix of the contract, and test your fix using your Manticore script.
