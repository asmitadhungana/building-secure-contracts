--- conflicted
+++ resolved
@@ -20,7 +20,6 @@
       matrix:
         type: ["slither", "manticore"]
     steps:
-<<<<<<< HEAD
       - uses: actions/checkout@v3
       - name: Set up Python 3.8
         uses: actions/setup-python@v4
@@ -28,27 +27,11 @@
           python-version: 3.8
       - name: Install dependencies
         run: |
-          sudo wget -O /usr/bin/solc https://github.com/ethereum/solidity/releases/download/v0.5.11/solc-static-linux
-          sudo chmod +x /usr/bin/solc
+          pip install solc-select
+          solc-select install 0.5.11
+          solc-select use 0.5.11
       - name: Run Tests
         env:
           TEST_TYPE: ${{ matrix.type }}
         run: |
-          bash program-analysis/${TEST_TYPE}/scripts/gh_action_test.sh
-=======
-    - uses: actions/checkout@v3
-    - name: Set up Python 3.8
-      uses: actions/setup-python@v4
-      with:
-        python-version: 3.8
-    - name: Install dependencies
-      run: |
-        pip install solc-select
-        solc-select install 0.5.11
-        solc-select use 0.5.11
-    - name: Run Tests
-      env:
-        TEST_TYPE: ${{ matrix.type }}
-      run: |
-        bash program-analysis/${TEST_TYPE}/scripts/gh_action_test.sh
->>>>>>> 95964e6f
+          bash program-analysis/${TEST_TYPE}/scripts/gh_action_test.sh